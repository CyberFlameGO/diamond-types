--- conflicted
+++ resolved
@@ -24,18 +24,13 @@
 
 # Used by wasm module, CLI.
 serde_crate = { package = "serde", version = "1.0.136", features = ["derive"], optional = true }
-<<<<<<< HEAD
 rle = { version = "0.2.0", path = "crates/rle" }
 content-tree = { version = "0.2.0", path = "crates/content-tree" }
-=======
 
 # Only used for generating testing data.
 serde_json = { version = "1.0.85", optional = true }
 
-rle = { version = "0.1.1", path = "crates/rle" }
-content-tree = { version = "0.1.0", path = "crates/content-tree" }
 bumpalo = { version = "3.10.0", features = ["collections"] }
->>>>>>> dfc088c4
 
 #jumprope = { path = "../../../jumprope-rs" }
 
